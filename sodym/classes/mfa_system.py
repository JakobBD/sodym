--- conflicted
+++ resolved
@@ -26,20 +26,12 @@
     MFA flows, stocks and parameters are defined as instances of subclasses of NamedDimArray. Dimensions are managed
     with the Dimension and DimensionSet . Please refer to these classes for further information."""
 
-<<<<<<< HEAD
     def __init__(self, data_reader: DataReader, model_cfg: dict={}):
-        """
-        Define and set up the MFA system and load all required data.
-        Does not compute stocks or flows yet.
-        """
+        """Define and set up the MFA system and load all required data.
+        Does not compute stocks or flows yet."""
         self.data_reader = data_reader
         for k, v in model_cfg.items():
             setattr(self, k, v)
-=======
-    def __init__(self):
-        """Define and set up the MFA system and load all required data.
-        Does not compute stocks or flows yet."""
->>>>>>> 3a5c8520
         self.set_up_definition()
         self.set_up_dimensions()
         self.initialize_processes()
@@ -59,46 +51,23 @@
         self.definition = MFADefinition()
 
     def set_up_dimensions(self):
-<<<<<<< HEAD
-        """
-        Given the dimension definition in the subclass,
-        which includes file names for loading of a list of items along each dimension,
-        this function loads a DimensionSet object, which includes loading of the items along each dimension.
-        The mandatory Time dimension gets additional special treatment, to handle past and future.
-        """
-        self.dims = self.data_reader.read_dimensions(self.definition.dimensions)
-        self.set_up_years()
-
-    def set_up_years(self):
-        """
-        Load historic years from file, and deduct future years as non-historic years from the Time dimension.
-        Get indices for all historic and future years for array slicing.
-        """
-        self.years = self.dims._dict['Time']
-        self.historic_years = self.data_reader.read_dimension(DimensionDefinition(
-            name='historic_years', dim_letter='h', filename='historic_years', dtype=int
-        ))
-        future_years = [y for y in self.dims['Time'].items if y not in self.historic_years.items]
-        self.future_years = Dimension(name='future_years', dim_letter='f', items=future_years)
-=======
         """Given the dimension definition in the subclass, which includes file names for loading of a list of items
         along each dimension, this function loads a DimensionSet object, which includes loading of the items along each
         dimension.
 
         The mandatory Time dimension gets additional special treatment, to handle past and future."""
-        self.dims = DimensionSet.from_files(arg_dicts_for_dim_constructors=self.definition.dimensions)
+        self.dims = self.data_reader.read_dimensions(self.definition.dimensions)
         self.set_up_years()
 
     def set_up_years(self):
         """Load historic years from file, and deduct future years as non-historic years from the Time dimension.
         Get indices for all historic and future years for array slicing."""
-        self.years = self.dims._dict["Time"]
-        self.historic_years = Dimension.from_file(
-            DimensionDefinition(name="historic_years", dim_letter="h", filename="historic_years", dtype=int)
+        self.years = self.dims._dict['Time']
+        self.historic_years = self.data_reader.read_dimension(
+            DimensionDefinition(name='historic_years', dim_letter='h', filename='historic_years', dtype=int)
         )
-        future_years = [y for y in self.dims["Time"].items if y not in self.historic_years.items]
-        self.future_years = Dimension(name="future_years", dim_letter="f", items=future_years)
->>>>>>> 3a5c8520
+        future_years = [y for y in self.dims['Time'].items if y not in self.historic_years.items]
+        self.future_years = Dimension(name='future_years', dim_letter='f', items=future_years)
         self.i_historic = np.arange(self.historic_years.len)
         self.i_future = np.arange(self.historic_years.len, self.dims["Time"].len)
 
@@ -126,7 +95,6 @@
         self.parameters = {}
         for parameter in self.definition.parameters:
             dims = self.dims.get_subset(parameter.dim_letters)
-<<<<<<< HEAD
             self.parameters[parameter.name] = self.data_reader.read_parameter_values(
                 parameter=parameter.name, dims=dims
             )
@@ -135,16 +103,6 @@
         self.scalar_parameters = self.data_reader.read_scalar_data(
             self.definition.scalar_parameters
         )
-=======
-            data = read_data_to_df(type="dataset", name=parameter.name)
-            values = get_np_from_df(data, dims.names)
-            self.parameters[parameter.name] = Parameter(dims=dims, values=values)
-
-    def initialize_scalar_parameters(self):
-        self.scalar_parameters = {
-            spd["name"]: read_scalar_data(spd["name"]) for spd in self.definition.scalar_parameters
-        }
->>>>>>> 3a5c8520
 
     def get_new_stock(self, with_dsm: bool = False, **kwargs):
         stock_definition = StockDefinition(**kwargs)
