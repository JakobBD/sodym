--- conflicted
+++ resolved
@@ -55,12 +55,7 @@
     foo[keys] = bar or foo = bar[keys]. For details on the allowed values of 'keys', see the docstring of the
     SubArrayHandler class.
 
-<<<<<<< HEAD
     The dimensions of a NamedDimArray stored as a `sodym.dimensions.DimensionSet` object in the 'dims' attribute."""
-=======
-    The dimensions of a NamedDimArray stored as a :py:class:`sodym.dimensions.DimensionSet` object in the 'dims' attribute.
-    """
->>>>>>> 226c32d0
 
     model_config = ConfigDict(arbitrary_types_allowed=True, protected_namespaces=())
 
@@ -103,17 +98,13 @@
         dims = dims_superset.get_subset(dim_letters)
         return cls(dims=dims, **kwargs)
 
-<<<<<<< HEAD
-    def sub_array_handler(self, definition) -> "SubArrayHandler":
-=======
     @classmethod
     def from_df(cls, dims: DimensionSet, df: pd.DataFrame, **kwargs) -> "NamedDimArray":
         nda = cls(dims=dims, **kwargs)
         nda.set_values_from_df(df)
         return nda
 
-    def sub_array_handler(self, definition):
->>>>>>> 226c32d0
+    def sub_array_handler(self, definition) -> "SubArrayHandler":
         return SubArrayHandler(self, definition)
 
     @property
