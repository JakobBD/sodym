--- conflicted
+++ resolved
@@ -31,12 +31,8 @@
         pass
 
     @abstractmethod
-<<<<<<< HEAD
-    def read_parameter_values(self, parameter: str, dims: DimensionSet) -> Parameter:
+    def read_parameter_values(self, parameter_name: str, dims: DimensionSet) -> Parameter:
         """Required method to read data for a particular parameter."""
-=======
-    def read_parameter_values(self, parameter_name: str, dims: DimensionSet) -> Parameter:
->>>>>>> 226c32d0
         pass
 
     def read_parameters(
@@ -132,7 +128,7 @@
 
 
 class CSVParameterReader(ParameterReader):
-    """For expected format, see :py:class:`sodym.df_to_nda.DataFrameToNDADataConverter`
+    """For expected format, see `sodym.df_to_nda.DataFrameToNDADataConverter`
 
     Args:
         parameter_files (dict): {parameter_name: file_path, ...}
@@ -156,7 +152,7 @@
 
 
 class ExcelParameterReader(ParameterReader):
-    """For expected format, see :py:class:`sodym.df_to_nda.DataFrameToNDADataConverter`
+    """For expected format, see `sodym.df_to_nda.DataFrameToNDADataConverter`
 
     Args:
         parameter_files (dict): {parameter_name: file_path, ...}
