--- conflicted
+++ resolved
@@ -81,10 +81,10 @@
     assert_array_almost_equal(nothing_changes.values, space_animals.values)
     assert nothing_changes.dims == space_animals.dims
 
-<<<<<<< HEAD
+
 def test_get_shares_over():
     # example of getting shares over one dimension
-    shares = space_animals.get_shares_over(dim_letters=('p',))
+    shares = space_animals.get_shares_over(dim_letters=('p'))
     assert shares.dims == space_animals.dims
     wanted_values = np.einsum('pta,ta->pta', animal_values, 1/np.sum(animal_values, axis=0))
     assert_array_almost_equal(shares.values, wanted_values)
@@ -98,12 +98,10 @@
     shares = space_animals.get_shares_over(dim_letters=('p', 't', 'a'))
     assert_array_almost_equal(shares.values, animal_values / np.sum(animal_values))
 
-
     # example of getting shares over a dimension that doesn't exist
     with pytest.raises(AssertionError):
         space_animals.get_shares_over(dim_letters=('s',))
-=======
->>>>>>> 18160c4d
+
 
 def test_maths():
     # test minimum
